// Outputting data: output to csv files (for loading into excel)
//   make a datastructure per test output file
//   all output should be in the test_data subdirectory
//
// connect with logging server (receive json until "EOF" seen or "terminating")
//   connect to websocket ws://localhost:8080/log
//   receive each message as bytes
//		 if bytes contains "EOF" or contains "terminating"
//       wrap up the round, output to test_data directory, kill deploy2deter
//
// for memstats check localhost:8080/d/server-0-0/debug/vars
//   parse out the memstats zones that we are concerned with
//
// different graphs needed rounds:
//   load on the x-axis: increase messages per round holding everything else constant
//			hpn=40 bf=10, bf=50
//
// latency on y-axis, timestamp servers on x-axis push timestampers as higher as possible
//
//
package main

import (
	"flag"
	"math"
	"os"
	"path/filepath"
	"strconv"
	"strings"

	log "github.com/Sirupsen/logrus"
	"github.com/dedis/cothority/deploy/platform"
	dbg "github.com/dedis/cothority/lib/debug_lvl"
	"fmt"
)

// Configuration-variables
var deployP platform.Platform
var port int = 8081

var platform_dst = "deterlab"
var app = ""
var nobuild = false
var build = ""
var machines = 3

// SHORT TERM solution of referencing
// the different apps.
// TODO: make the lib/app/*COnfig.go have their own reference
// so they can issue Stats, read their own config depending on platform,
// etc etc
const (
	ShamirSign string = "shamir"
	CollSign   string = "sign"
	CollStamp  string = "stamp"
)

func init() {
	flag.StringVar(&platform_dst, "platform", platform_dst, "platform to deploy to [deterlab,localhost]")
	flag.IntVar(&dbg.DebugVisible, "debug", dbg.DebugVisible, "Debugging-level. 0 is silent, 5 is flood")
	flag.BoolVar(&nobuild, "nobuild", false, "Don't rebuild all helpers")
	flag.StringVar(&build, "build", "", "List of packages to build")
	flag.IntVar(&machines, "machines", machines, "Number of machines on Deterlab")
}

// Reads in the platform that we want to use and prepares for the tests
func main() {
	flag.Parse()
	deployP = platform.NewPlatform(platform_dst)
	if deployP == nil {
		dbg.Fatal("Platform not recognized.", platform_dst)
	}
	dbg.Lvl1("Deploying to", platform_dst)

	simulations := flag.Args()
	if len(simulations) == 0 {
		dbg.Fatal("Please give a simulation to run")
	}

	for _, simulation := range simulations {
		runconfigs := platform.ReadRunFile(deployP, simulation)

		if len(runconfigs) == 0 {
			dbg.Fatal("No tests found in", simulation)
		}
		deployP.Configure()

		deployP.Cleanup()

		//testprint := strings.Replace(strings.Join(runconfigs, "--"), "\n", ", ", -1)
		//dbg.Lvl3("Going to run tests for", simulation, testprint)
		logname := strings.Replace(filepath.Base(simulation), ".toml", "", 1)
		RunTests(logname, runconfigs)
	}
}

// Runs the given tests and puts the output into the
// given file name. It outputs RunStats in a CSV format.
func RunTests(name string, runconfigs []platform.RunConfig) {

	if nobuild == false {
		deployP.Build(build)
	}

	MkTestDir()
	rs := make([]Stats, len(runconfigs))
	nTimes := 1
	stopOnSuccess := true
	var f *os.File
	// Write the header
	firstStat := GetStats(runconfigs[0])
	f, err := os.OpenFile(TestFile(name), os.O_CREATE|os.O_RDWR|os.O_TRUNC, 0660)
	defer f.Close()
	if err != nil {
		log.Fatal("error opening test file:", err)
	}
	firstStat.WriteTo(f)
	err = firstStat.ServerCSVHeader()
	if err != nil {
		log.Fatal("error writing test file header:", err)
	}
	err = f.Sync()
	if err != nil {
		log.Fatal("error syncing test file:", err)
	}

	for i, t := range runconfigs {
		// run test t nTimes times
		// take the average of all successful runs
		runs := make([]Stats, 0, nTimes)
		for r := 0; r < nTimes; r++ {
			stats, err := RunTest(t)
			if err != nil {
				log.Fatalln("error running test:", err)
			}

			runs = append(runs, stats)
			if stopOnSuccess {
				break
			}
		}

		if len(runs) == 0 {
			dbg.Lvl1("unable to get any data for test:", t)
			continue
		}

		s, err := AverageStats(runs...)
		if err != nil {
			dbg.Fatal("Could not average stats for test ", i)
		}
<<<<<<< HEAD
=======
		dbg.Print("AVERAGE FIISHED : ", s)
>>>>>>> 6a368b7c
		rs[i] = s
		rs[i].WriteTo(f)
		//log.Println(fmt.Sprintf("Writing to CSV for %d: %+v", i, rs[i]))
		err = rs[i].ServerCSV()
		if err != nil {
			log.Fatal("error writing data to test file:", err)
		}
		err = f.Sync()
		if err != nil {
			log.Fatal("error syncing data to test file:", err)
		}

		cl, err := os.OpenFile(
			TestFile("client_latency_"+name+"_"+strconv.Itoa(i)),
			os.O_CREATE|os.O_RDWR|os.O_TRUNC, 0660)
		if err != nil {
			log.Fatal("error opening test file:", err)
		}
		defer cl.Close()
		rs[i].WriteTo(cl)
		err = rs[i].ClientCSVHeader()
		err = rs[i].ClientCSV()
		if err != nil {
			log.Fatal("error writing client latencies to file:", err)
		}
		err = cl.Sync()
		if err != nil {
			log.Fatal("error syncing data to latency file:", err)
		}

	}
}

// Runs a single test - takes a test-file as a string that will be copied
// to the deterlab-server
func RunTest(rc platform.RunConfig) (Stats, error) {
	done := make(chan struct{})
	var rs Stats = GetStats(rc)

	deployP.Deploy(rc)
	deployP.Cleanup()

	err := deployP.Start()
	if err != nil {
		log.Fatal(err)
		return rs, nil
	}

	go func() {
<<<<<<< HEAD
		if platform_dst != "deterlab" {
			dbg.Lvl1("Not starting monitor as not in deterlab-mode!")
		} else {
			Monitor(rs)
=======
		if platform_dst == "deterlab" {
			Monitor(rs)
		} else {
			dbg.Lvl1("Not starting monitor as not in deterlab-mode!")
>>>>>>> 6a368b7c
		}
		deployP.Wait()
		dbg.Lvl2("Test complete:", rs)
		done <- struct{}{}
	}()

	// timeout the command if it takes too long
	select {
	case <-done:
		if platform_dst == "deterlab" && !rs.Valid() {
			return rs, fmt.Errorf("unable to get good data:  %+v", rs)
		}
		return rs, nil
	}
}

type runFile struct {
	Machines int
	Args     string
	Runs     string
}

func MkTestDir() {
	err := os.MkdirAll("test_data/", 0777)
	if err != nil {
		log.Fatal("failed to make test directory")
	}
}

func TestFile(name string) string {
	return "test_data/" + name + ".csv"
}

func isZero(f float64) bool {
	return math.Abs(f) < 0.0000001
}<|MERGE_RESOLUTION|>--- conflicted
+++ resolved
@@ -28,10 +28,10 @@
 	"strconv"
 	"strings"
 
+	"fmt"
 	log "github.com/Sirupsen/logrus"
 	"github.com/dedis/cothority/deploy/platform"
 	dbg "github.com/dedis/cothority/lib/debug_lvl"
-	"fmt"
 )
 
 // Configuration-variables
@@ -149,10 +149,6 @@
 		if err != nil {
 			dbg.Fatal("Could not average stats for test ", i)
 		}
-<<<<<<< HEAD
-=======
-		dbg.Print("AVERAGE FIISHED : ", s)
->>>>>>> 6a368b7c
 		rs[i] = s
 		rs[i].WriteTo(f)
 		//log.Println(fmt.Sprintf("Writing to CSV for %d: %+v", i, rs[i]))
@@ -194,7 +190,6 @@
 
 	deployP.Deploy(rc)
 	deployP.Cleanup()
-
 	err := deployP.Start()
 	if err != nil {
 		log.Fatal(err)
@@ -202,17 +197,10 @@
 	}
 
 	go func() {
-<<<<<<< HEAD
-		if platform_dst != "deterlab" {
-			dbg.Lvl1("Not starting monitor as not in deterlab-mode!")
-		} else {
-			Monitor(rs)
-=======
 		if platform_dst == "deterlab" {
 			Monitor(rs)
 		} else {
 			dbg.Lvl1("Not starting monitor as not in deterlab-mode!")
->>>>>>> 6a368b7c
 		}
 		deployP.Wait()
 		dbg.Lvl2("Test complete:", rs)
