package contracts

import (
	"errors"
	"fmt"

	"go.dedis.ch/cothority/v3/byzcoin"
	"go.dedis.ch/cothority/v3/darc"
)

// ContractInsecureDarcID denotes a darc-contract
const ContractInsecureDarcID = "insecure_darc"

type contractInsecureDarc struct {
	byzcoin.BasicContract
	darc.Darc
	contracts byzcoin.ReadOnlyContractRegistry
}

var _ byzcoin.Contract = (*contractInsecureDarc)(nil)

func contractInsecureDarcFromBytes(in []byte) (byzcoin.Contract, error) {
	d, err := darc.NewFromProtobuf(in)
	if err != nil {
		return nil, err
	}
	c := &contractInsecureDarc{Darc: *d}
	return c, nil
}

// SetRegistry keeps the reference of the contract registry.
func (c *contractInsecureDarc) SetRegistry(r byzcoin.ReadOnlyContractRegistry) {
	c.contracts = r
}

func (c *contractInsecureDarc) Spawn(rst byzcoin.ReadOnlyStateTrie, inst byzcoin.Instruction, coins []byzcoin.Coin) (sc []byzcoin.StateChange, cout []byzcoin.Coin, err error) {
	cout = coins

	if inst.Spawn.ContractID == ContractInsecureDarcID {
		darcBuf := inst.Spawn.Args.Search("darc")
		d, err := darc.NewFromProtobuf(darcBuf)
		if err != nil {
			return nil, nil, errors.New("given darc could not be decoded: " + err.Error())
		}
		if d.Version != 0 {
			return nil, nil, errors.New("DARC version must start at 0")
		}
		id := d.GetBaseID()
		return []byzcoin.StateChange{
			byzcoin.NewStateChange(byzcoin.Create, byzcoin.NewInstanceID(id), ContractInsecureDarcID, darcBuf, id),
		}, coins, nil
	}

	// If we got here this is a spawn:xxx in order to spawn
	// a new instance of contract xxx, so do that.

<<<<<<< HEAD
	cfact, found := byzcoin.ContractsFn[inst.Spawn.ContractID]
=======
	if c.contracts == nil {
		return nil, nil, errors.New("contracts registry is missing due to bad initialization")
	}

	cfact, found := c.contracts.Search(inst.Spawn.ContractID)
>>>>>>> f67cc0c4
	if !found {
		return nil, nil, errors.New("couldn't find this contract type: " + inst.Spawn.ContractID)
	}

	// Pass nil into the contract factory here because this instance does not exist yet.
	// So the factory will make a zero-value instance, and then calling Spawn on it
	// will give it a chance to encode it's zero state and emit one or more StateChanges to put itself
	// into the trie.
	c2, err := cfact(nil)
	if err != nil {
		return nil, nil, fmt.Errorf("could not spawn new zero instance: %v", err)
	}
	return c2.Spawn(rst, inst, coins)
}

func (c *contractInsecureDarc) Invoke(rst byzcoin.ReadOnlyStateTrie, inst byzcoin.Instruction, coins []byzcoin.Coin) (sc []byzcoin.StateChange, cout []byzcoin.Coin, err error) {
	switch inst.Invoke.Command {
	case "evolve":
		var darcID darc.ID
		_, _, _, darcID, err = rst.GetValues(inst.InstanceID.Slice())
		if err != nil {
			return
		}

		darcBuf := inst.Invoke.Args.Search("darc")
		newD, err := darc.NewFromProtobuf(darcBuf)
		if err != nil {
			return nil, nil, err
		}
		oldD, err := byzcoin.LoadDarcFromTrie(rst, darcID)
		if err != nil {
			return nil, nil, err
		}
		if err := newD.SanityCheck(oldD); err != nil {
			return nil, nil, err
		}
		return []byzcoin.StateChange{
			byzcoin.NewStateChange(byzcoin.Update, inst.InstanceID, ContractInsecureDarcID, darcBuf, darcID),
		}, coins, nil
	default:
		return nil, nil, errors.New("invalid command: " + inst.Invoke.Command)
	}
}<|MERGE_RESOLUTION|>--- conflicted
+++ resolved
@@ -54,15 +54,11 @@
 	// If we got here this is a spawn:xxx in order to spawn
 	// a new instance of contract xxx, so do that.
 
-<<<<<<< HEAD
-	cfact, found := byzcoin.ContractsFn[inst.Spawn.ContractID]
-=======
 	if c.contracts == nil {
 		return nil, nil, errors.New("contracts registry is missing due to bad initialization")
 	}
 
 	cfact, found := c.contracts.Search(inst.Spawn.ContractID)
->>>>>>> f67cc0c4
 	if !found {
 		return nil, nil, errors.New("couldn't find this contract type: " + inst.Spawn.ContractID)
 	}
