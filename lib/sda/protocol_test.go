--- conflicted
+++ resolved
@@ -189,12 +189,9 @@
 	case _ = <-chanH2:
 		break
 	case <-time.After(2 * time.Second):
-<<<<<<< HEAD
 		t.Fatal("Could not receive from channel of host 1")
 	}
 	// then it's all good
-	h1.Close()
-	h2.Close()
 }
 
 // Test if protocol aggregate children well or not
@@ -205,12 +202,12 @@
 	chans := []chan bool{chroot, ch1, ch2}
 	id := 0
 	// custom creation function so we know the step due to the channels
-	fn := func(h *sda.Host, tr *sda.Tree, tok *sda.Token) sda.ProtocolInstance {
+	fn := func(h *sda.Host, tr *sda.TreeNode, tok *sda.Token) sda.ProtocolInstance {
 		ps := AggregationProtocol{
-			Host: h,
-			Tree: tr,
-			tok:  tok,
-			Chan: chans[id],
+			Host:     h,
+			TreeNode: tr,
+			tok:      tok,
+			Chan:     chans[id],
 		}
 		id++
 		return &ps
@@ -270,83 +267,17 @@
 
 }
 
-// ProtocolTest is the most simple protocol to be implemented, ignoring
-// everything it receives.
-type ProtocolTest struct {
+type AggregationProtocol struct {
 	*sda.Host
-	*sda.Tree
-	id  uuid.UUID
-	tok *sda.Token
-}
-
-var currInstanceID int
-
-// NewProtocolTest is used to create a new protocolTest-instance
-func NewProtocolTest(n *sda.Host, t *sda.Tree, tok *sda.Token) sda.ProtocolInstance {
-	currInstanceID++
-	url := "http://dedis.epfl.ch/protocol/test/" + strconv.Itoa(currInstanceID)
-	return &ProtocolTest{
-		Host: n,
-		Tree: t,
-		id:   uuid.NewV5(uuid.NamespaceURL, url),
-		tok:  tok,
-	}
-}
-
-// Dispatch is used to send the messages further - here everything is
-// copied to /dev/null
-func (p *ProtocolTest) Dispatch(m []*sda.SDAData) error {
-	dbg.Lvl2("PRotocolTest.Dispatch()")
-	return nil
-}
-
-func (p *ProtocolTest) Start() {
-	dbg.Lvl2("ProtocolTest.Start()")
-	testString = p.id.String()
-}
-
-type SimpleProtocol struct {
-	*sda.Host
-	*sda.Tree
+	*sda.TreeNode
 	tok *sda.Token
 	// chan to get back to testing
 	Chan chan bool
 }
 
 // Dispatch simply analysze the message and do nothing else
-func (p *SimpleProtocol) Dispatch(ms []*sda.SDAData) error {
-	m := ms[0]
-	if m.MsgType != SimpleMessageType {
-		return fmt.Errorf("Not the message expected")
-	}
-	msg := m.Msg.(SimpleMessage)
-	if msg.I != 10 {
-		return fmt.Errorf("Not the value expected")
-	}
-	p.Chan <- true
-	return nil
-}
-
-// Sends a simple message to its first children
-func (p *SimpleProtocol) Start() {
-	msg := SimpleMessage{10}
-	child := p.Root.Children[0]
-	p.Send(p.tok, child.Entity, &msg)
-	p.Chan <- true
-
-}
-
-type AggregationProtocol struct {
-	*sda.Host
-	*sda.Tree
-	tok *sda.Token
-	// chan to get back to testing
-	Chan chan bool
-}
-
-// Dispatch simply analysze the message and do nothing else
 func (p *AggregationProtocol) Dispatch(ms []*sda.SDAData) error {
-	tn := p.TreeNode(p.Tree.Id)
+	tn := p.TreeNode
 	// with one lvl tree, only root is waiting
 	if tn.IsRoot() && len(ms) != len(tn.Children) {
 		// testing will fail then
@@ -356,7 +287,7 @@
 		m := ms[0].Msg.(SimpleMessage)
 		dbg.Lvl2("Aggregationprotocol children sending message up")
 		// send back to parent
-		if err := p.Send(p.tok, tn.Parent.Entity, &m); err != nil {
+		if err := p.SendSDAToTreeNode(p.tok, tn.Parent, &m); err != nil {
 			return fmt.Errorf("Sending to parent failed")
 		}
 	}
@@ -365,19 +296,14 @@
 }
 
 // Sends a simple message to its first children
-func (p *AggregationProtocol) Start() {
+func (p *AggregationProtocol) Start() error {
 	msg := SimpleMessage{10}
-	tn := p.TreeNode(p.Tree.Id)
+	tn := p.TreeNode
 	for i := range tn.Children {
-		if err := p.Send(p.tok, tn.Children[i].Entity, &msg); err != nil {
-			dbg.Error("Could not send to children")
-			return
+		if err := p.SendSDAToTreeNode(p.tok, tn.Children[i], &msg); err != nil {
+			return fmt.Errorf("Could not send to children %v", err)
 		}
 	}
 	p.Chan <- true
-
-=======
-		t.Fatal("Could not receive from channel of host 2")
-	}
->>>>>>> eac2c16e
+	return nil
 }