// topology is a general
package sda

import (
	"bytes"
	"errors"
	"fmt"
	"github.com/dedis/cothority/lib/dbg"
	"github.com/dedis/cothority/lib/network"
	"github.com/dedis/crypto/abstract"
	"github.com/dedis/crypto/edwards"
	"github.com/satori/go.uuid"
)

// In this file we define the main structures used for a running protocol
// instance. First there is the Entity struct: it represents the Entity of
// someone, a server over the internet, mainly tied by its public key.
// The tree contains the peerId which is the ID given to a an Entity / server
// during one protocol instance. A server can have many peerId in one tree.
// ProtocolInstance needs to know:
// - which EntityList we are using ( a selection of proper servers )
// - which Tree we are using.
// - The overlay network: a mapping from PeerId
// It contains the PeerId of the parent and the sub tree of the children.

// Tree is a topology to be used by any network layer/host layer
// It contains the peer list we use, and the tree we use
type Tree struct {
	Id         uuid.UUID
	EntityList *EntityList
	Root       *TreeNode
}

var TreeType = network.RegisterMessageType(Tree{})

// NewTree creates a new tree using the entityList and the root-node. It
// also generates the id.
func NewTree(il *EntityList, r *TreeNode) *Tree {
	r.UpdateIds()
	url := "https://dedis.epfl.ch/tree/" + il.Id.String() + r.Id.String()
	return &Tree{
		EntityList: il,
		Root:       r,
		Id:         uuid.NewV5(uuid.NamespaceURL, url),
	}
}

// NewTreeFromMarshal takes a slice of bytes and an EntityList to re-create
// the original tree
func NewTreeFromMarshal(buf []byte, il *EntityList) (*Tree, error) {
	tp, pm, err := network.UnmarshalRegisteredType(buf,
		network.DefaultConstructors(edwards.NewAES128SHA256Ed25519(false)))
	if err != nil {
		return nil, err
	}
	if tp != TreeMarshalType {
		return nil, errors.New("Didn't receive TreeMarshal-struct")
	}
	return pm.(TreeMarshal).MakeTree(il)
}

// MakeTreeMarshal creates a replacement-tree that is safe to send: no
// parent (creates loops), only sends ids (not send the entityList again)
func (t *Tree) MakeTreeMarshal() *TreeMarshal {
	if t.EntityList == nil {
		return &TreeMarshal{}
	}
	treeM := &TreeMarshal{
		NodeId:   t.Id,
		EntityId: t.EntityList.Id,
	}
	treeM.Children = append(treeM.Children, TreeMarshalCopyTree(t.Root))
	return treeM
}

// Marshal creates a simple binary-representation of the tree containing only
// the ids of the elements. Use NewTreeFromMarshal to get back the original
// tree
func (t *Tree) Marshal() ([]byte, error) {
	buf, err := network.MarshalRegisteredType(t.MakeTreeMarshal())
	return buf, err
}

// Equal verifies if the given tree is equal
func (t *Tree) Equal(t2 *Tree) bool {
	if t.Id != t2.Id || t.EntityList.Id != t2.EntityList.Id {
		dbg.Lvl4("Ids of trees don't match")
		return false
	}
	return t.Root.Equal(t2.Root)
}

// String writes the definition of the tree
func (t *Tree) String() string {
	return fmt.Sprintf("TreeId:%s - EntityListId:%s - RootId:%s",
		t.Id, t.EntityList.Id, t.Root.Id)
}

// TreeMarshal is used to send and receive a tree-structure without having
// to copy the whole nodelist
type TreeMarshal struct {
	// This is the UUID of the corresponding TreeNode, or the Tree-Id for the
	// top-node
	NodeId uuid.UUID
	// This is the UUID of the Entity, except for the top-node, where this
	// is the EntityList-Id
	EntityId uuid.UUID
	// All children from this tree. The top-node only has one child, which is
	// the root
	Children []*TreeMarshal
}

<<<<<<< HEAD
func (tm *TreeMarshal) String() string {
	s := fmt.Sprintf("%v", tm.EntityId)
	s += "\n"
	for i := range tm.Children {
		s += tm.Children[i].String()
	}
	return s
}
=======
var TreeMarshalType = network.RegisterMessageType(TreeMarshal{})
>>>>>>> 8b37d34e

// TreeMarshalCopyTree takes a TreeNode and returns a corresponding
// TreeMarshal
func TreeMarshalCopyTree(tr *TreeNode) *TreeMarshal {
	tm := &TreeMarshal{
		NodeId:   tr.Id,
		EntityId: tr.Entity.Id,
	}
	for i := range tr.Children {
		tm.Children = append(tm.Children,
			TreeMarshalCopyTree(tr.Children[i]))
	}
	return tm
}

// MakeTree creates a tree given an EntityList
func (tm TreeMarshal) MakeTree(il *EntityList) (*Tree, error) {
	if il.Id != tm.EntityId {
		return nil, errors.New("Not correct EntityList-Id")
	}
	tree := &Tree{
		Id:         tm.NodeId,
		EntityList: il,
	}
	tree.Root = tm.Children[0].MakeTreeFromList(nil, il)
	return tree, nil
}

// MakeTreeFromList creates a sub-tree given an EntityList
func (tm *TreeMarshal) MakeTreeFromList(parent *TreeNode, il *EntityList) *TreeNode {
	tn := &TreeNode{
		Parent: parent,
		Id:     tm.NodeId,
		Entity: il.Search(tm.EntityId),
	}
	for _, c := range tm.Children {
		tn.Children = append(tn.Children, c.MakeTreeFromList(tn, il))
	}
	return tn
}

// An EntityList is a list of Entity we choose to run  some tree on it ( and
// therefor some protocols)
type EntityList struct {
	Id uuid.UUID
	// TODO make that a map so search is O(1)
	List []*network.Entity
}

var EntityListType = network.RegisterMessageType(EntityList{})

var NilEntityList = EntityList{}

// NewEntityList creates a new Entity from a list of entities. It also
// adds a UUID which is randomly chosen.
func NewEntityList(ids []*network.Entity) *EntityList {
	url := "https://dedis.epfl.ch/entityList/"
	for _, i := range ids {
		url += i.Id.String()
	}
	return &EntityList{
		List: ids,
		Id:   uuid.NewV5(uuid.NamespaceURL, url),
	}
}

// Search looks for a corresponding UUID and returns that entity
func (il *EntityList) Search(uuid uuid.UUID) *network.Entity {
	for _, i := range il.List {
		if i.Id == uuid {
			return i
		}
	}
	return nil
}

// GenerateBinaryTree creates a binary tree out of the EntityList
// out of it. The first element of the EntityList will be the root element.
func (il *EntityList) GenerateBinaryTree() (*Tree, []*TreeNode) {
	var nodes []*TreeNode
	var root *TreeNode
	for i, e := range il.List {
		node := NewTreeNode(e)
		nodes = append(nodes, node)
		if i == 0 {
			root = node
		}
	}
	// Very simplistic depth-2 tree
	for i := 1; i < len(nodes); i++ {
		root.AddChild(nodes[i])
	}
	return NewTree(il, root), nodes
}

// TreeNode is one node in the tree
type TreeNode struct {
	// The Id represents that node of the tree
	Id uuid.UUID
	// The Entity points to the corresponding host. One given host
	// can be used more than once in a tree.
	Entity   *network.Entity
	Parent   *TreeNode
	Children []*TreeNode
}

var TreeNodeType = network.RegisterMessageType(TreeNode{})

// Check if it can communicate with parent or children
func (t *TreeNode) IsConnectedTo(e *network.Entity) bool {
	if t.Parent != nil && t.Parent.Entity.Equal(e) {
		return true
	}

	for i := range t.Children {
		if t.Children[i].Entity.Equal(e) {
			return true
		}
	}
	return false
}

// IsLeaf returns true for a node without children
func (t *TreeNode) IsLeaf() bool {
	return len(t.Children) == 0
}

// IsRoot returns true for a node without a parent
func (t *TreeNode) IsRoot() bool {
	return t.Parent == nil
}

// AddChild adds a child to this tree-node. Once the tree is set up, the
// function 'UpdateIds' should be called
func (t *TreeNode) AddChild(c *TreeNode) {
	t.Children = append(t.Children, c)
	c.Parent = t
}

// UpdateIds should be called on the root-node, so that it recursively
// calculates the whole tree as a merkle-tree
func (t *TreeNode) UpdateIds() {
	url := "https://dedis.epfl.ch/treenode/" + t.Entity.Id.String()
	for _, child := range t.Children {
		child.UpdateIds()
		url += child.Id.String()
	}
	t.Id = uuid.NewV5(uuid.NamespaceURL, url)
}

// Equal tests if that node is equal to the given node
func (t *TreeNode) Equal(t2 *TreeNode) bool {
	if t.Id != t2.Id || t.Entity.Id != t2.Entity.Id {
		dbg.Lvl4("TreeNode: ids are not equal")
		return false
	}
	if len(t.Children) != len(t2.Children) {
		dbg.Lvl4("TreeNode: number of children are not equal")
		return false
	}
	for i, c := range t.Children {
		if !c.Equal(t2.Children[i]) {
			dbg.Lvl4("TreeNode: children are not equal")
			return false
		}
	}
	return true
}

// NewTreeNode creates a new TreeNode with the proper Id
func NewTreeNode(ni *network.Entity) *TreeNode {
	tn := &TreeNode{
		Entity:   ni,
		Parent:   nil,
		Children: make([]*TreeNode, 0),
	}
	tn.UpdateIds()
	return tn
}

// String returns the current treenode's Id as a string.
func (t *TreeNode) String() string {
	return string(t.Id.String())
}

// Stringify returns a string containing the whole tree.
func (t *TreeNode) Stringify() string {
	var buf bytes.Buffer
	var lastDepth int
	fn := func(d int, n *TreeNode) {
		if d > lastDepth {
			buf.Write([]byte("\n\n"))
		} else {
			buf.Write([]byte(n.Id.String()))
		}
	}
	t.Visit(0, fn)
	return buf.String()
}

// Visit is a recursive function that allows for depth-first calling on all
// nodes
func (t *TreeNode) Visit(firstDepth int, fn func(depth int, n *TreeNode)) {
	fn(firstDepth, t)
	for i := range t.Children {
		t.Children[i].Visit(firstDepth+1, fn)
	}
}

// EntityListToml is the struct can can embedded EntityToml to be written in a
// toml file
type EntityListToml struct {
	Id   uuid.UUID
	List []*network.EntityToml
}

// Toml returns the toml-writable version of this entityList
func (el *EntityList) Toml(suite abstract.Suite) *EntityListToml {
	ids := make([]*network.EntityToml, len(el.List))
	for i := range el.List {
		ids[i] = el.List[i].Toml(suite)
	}
	return &EntityListToml{
		Id:   el.Id,
		List: ids,
	}
}

// EntityList returns the Id list from this toml read struct
func (elt *EntityListToml) EntityList(suite abstract.Suite) *EntityList {
	ids := make([]*network.Entity, len(elt.List))
	for i := range elt.List {
		ids[i] = elt.List[i].Entity(suite)
	}
	return &EntityList{
		Id:   elt.Id,
		List: ids,
	}
}

/*
Id is not used for the moment, rather a static, random UUID is used.
func (t *TreeNode) Id() UUID {
	buf := NewHashFunc()
	if t.Parent != "" {
		buf.Write([]byte(t.Parent))
	}
	buf.Write([]byte(t.PeerId))
	for i := range t.Children {
		buf.Write([]byte(t.Children[i].PeerId))
	}
	return UUID(buf.Sum(nil))
}

func (t *Tree) Id() UUID {
	h := NewHashFunc()
	h.Write([]byte(t.IdList.Id))
	h.Write([]byte(t.Root.Id()))
	return UUID(h.Sum(nil))
}

// generateId is not used for the moment, as we decided to use UUIDs, which
// are random. But perhaps it would be a good idea to switch back to
// something depending on public-key hashes anyway.
func generateId(ids []*Entity) UUID {
	h := NewHashFunc()
	for _, i := range ids {
		b, _ := i.Public.MarshalBinary()
		h.Write(b)
	}
	return UUID(h.Sum(nil))
}


*/<|MERGE_RESOLUTION|>--- conflicted
+++ resolved
@@ -110,7 +110,6 @@
 	Children []*TreeMarshal
 }
 
-<<<<<<< HEAD
 func (tm *TreeMarshal) String() string {
 	s := fmt.Sprintf("%v", tm.EntityId)
 	s += "\n"
@@ -119,9 +118,8 @@
 	}
 	return s
 }
-=======
+
 var TreeMarshalType = network.RegisterMessageType(TreeMarshal{})
->>>>>>> 8b37d34e
 
 // TreeMarshalCopyTree takes a TreeNode and returns a corresponding
 // TreeMarshal
