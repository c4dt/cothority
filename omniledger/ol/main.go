--- conflicted
+++ resolved
@@ -140,18 +140,10 @@
 		return err
 	}
 
-<<<<<<< HEAD
-	cfg := &omniledger.Config{
-		ID:          resp.Skipblock.SkipChainID(),
-		Roster:      *r,
-		OwnerID:     owner.Identity(),
-		GenesisDarc: req.GenesisDarc,
-=======
 	cfg := &ol.Config{
 		ID:      resp.Skipblock.SkipChainID(),
 		Roster:  *r,
 		OwnerID: owner.Identity(),
->>>>>>> 6e388365
 	}
 	fn, err = save(cfg)
 	if err != nil {
@@ -315,14 +307,8 @@
 	return msg.(*darc.Signer), nil
 }
 
-<<<<<<< HEAD
-func save(cfg *omniledger.Config) (string, error) {
+func save(cfg *ol.Config) (string, error) {
 	os.MkdirAll(configPath, 0755)
-=======
-func save(cfg *ol.Config) (string, error) {
-	cfgDir := getDataPath(cliApp.Name)
-	os.MkdirAll(cfgDir, 0755)
->>>>>>> 6e388365
 
 	fn := fmt.Sprintf("ol-%x.cfg", cfg.ID)
 	fn = filepath.Join(configPath, fn)
