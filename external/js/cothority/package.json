--- conflicted
+++ resolved
@@ -1,12 +1,7 @@
 {
   "private": true,
-<<<<<<< HEAD
   "name": "@c4dt/cothority",
-  "version": "3.1.20",
-=======
-  "name": "@dedis/cothority",
-  "version": "3.1.5",
->>>>>>> 65513bae
+  "version": "3.1.21",
   "description": "A typescript implementation of the cothority",
   "main": "index.js",
   "browser": "bundle.min.js",
