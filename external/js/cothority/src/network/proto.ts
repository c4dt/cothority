import { Point, PointFactory } from "@dedis/kyber";
import { createHash } from "crypto";
import { Message, Properties } from "protobufjs/light";
import UUID from "pure-uuid";
import toml from "toml";
import URL from "url-parse";
import { EMPTY_BUFFER, registerMessage } from "../protobuf";

const BASE_URL_WS = "ws://";
const BASE_URL_TLS = "tls://";
const URL_PORT_SPLITTER = ":";
const PORT_MIN = 0;
const PORT_MAX = 65535;

/**
 * List of server identities
 */
export class Roster extends Message<Roster> {

    /**
     * Get the length of the roster
     * @returns the length as a number
     */
    get length(): number {
        return this.list.length;
    }

    /**
     * @see README#Message classes
     */
    static register() {
        registerMessage("Roster", Roster, ServerIdentity);
    }

    static fromBytes(b: Buffer): Roster {
        return Roster.decode(b);
    }

    /**
     * Parse cothority roster toml string into a Roster object.
     * @example
     * // Toml needs to adhere to the following format
     * // where public has to be a hex-encoded string.
     *
     *    [[servers]]
     *        Address = "tcp://127.0.0.1:7001"
     *        Public = "4e3008c1a2b6e022fb60b76b834f174911653e9c9b4156cc8845bfb334075655"
     *        Description = "conode1"
     *    [[servers]]
     *        Address = "tcp://127.0.0.1:7003"
     *        Public = "e5e23e58539a09d3211d8fa0fb3475d48655e0c06d83e93c8e6e7d16aa87c106"
     *        Description = "conode2"
     *
     * @param data toml with the above format
     * @returns the parsed roster
     */
    static fromTOML(data: string): Roster {
        const roster = toml.parse(data);
        const list = roster.servers.map((server: any) => {
            const {Public, Suite, Address, Description, Services, Url} = server;
            const p = PointFactory.fromToml(Suite, Public);

            return new ServerIdentity({
                address: Address,
                description: Description,
                public: p.toProto(),
                serviceIdentities: Object.keys(Services || {}).map((key) => {
                    const {Public: pub, Suite: suite} = Services[key];
                    const point = PointFactory.fromToml(suite, pub);

                    return new ServiceIdentity({name: key, public: point.toProto(), suite});
                }),
                url: Url,
            });
        });

        return new Roster({list});
    }
    readonly id: Buffer;
    readonly list: ServerIdentity[];
    readonly aggregate: Buffer;
    private _agg: Point;

    constructor(properties?: Properties<Roster>) {
        super(properties);

        if (!properties) {
            return;
        }

        const {id, list, aggregate} = properties;

        if (!id || !aggregate) {
            const h = createHash("sha256");
            list.forEach((srvid) => {
                h.update(srvid.getPublic().marshalBinary());

                for (const srviceId of srvid.serviceIdentities) {
                    h.update(srviceId.getPublic().marshalBinary());
                }

                if (!this._agg) {
                    this._agg = srvid.getPublic();
                } else {
                    this._agg.add(this._agg, srvid.getPublic());
                }
            });

            // protobuf fields need to be initialized if we want to encode later
            this.aggregate = this._agg.toProto();
            this.id = Buffer.from(new UUID(5, "ns:URL", h.digest().toString("hex")).export());
        }
    }

    /**
     * Get the public keys for a given service
     *
     * @param name The name of the service
     * @returns the list of points
     */
    getServicePublics(name: string): Point[] {
        return this.list.map((srvid) => {
            const t = srvid.serviceIdentities.find((s) => s.name === name);

            return PointFactory.fromProto(t.public);
        });
    }

    /**
     * Returns the list of public keys of the conodes in the roster.
     */
    getPublics(): Point[] {
        return this.list.map((si) => si.getPublic());
    }

    /**
     * Get a subset of the roster
     *
     * @param start Index of the first identity
     * @param end   Index of the last identity, not inclusive
     * @returns the new roster
     */
    slice(start: number, end?: number): Roster {
        return new Roster({list: this.list.slice(start, end)});
    }

    /**
     * Helper to encode the Roster using protobuf
     * @returns the bytes
     */
    toBytes(): Buffer {
        return Buffer.from(Roster.encode(this).finish());
    }
}

/**
 * Identity of a conode
 */
export class ServerIdentity extends Message<ServerIdentity> {

    /**
     * Converts an HTTP-S URL to a Wesocket URL. It converts 'http' to 'ws' and 'https' to 'wss'.
     * Any other protocols are forbidden and will raise an error. It also removes any trailing '/'.
     * Here are some examples:
     *      http://example.com:77        => ws://example.com:77
     *      https://example.com/path/    => wss:example.com/path
     *      https://example.com:443/     => wss:example.com
     *      tcp://127.0.0.1              => Error
     * Note: It will NOT include the given port in the case it's the default one (for example 80 or 443).
     * Note: In the case there are many slashes at the end of the url, it will only remove one.
     * @param url   the given url field
     * @returns a websocket url
     */
    static urlToWebsocket(url: string): string {
<<<<<<< HEAD
        const urlParser = new URL(url);
        let proto = "";
        switch (urlParser.protocol) {
            case "http:": {
                proto = "ws:";
                break;
            }
            case "https:": {
                proto = "wss:";
                break;
            }
            default : {
                throw new Error("The url field should use either 'http:' or 'https:', but we found "
                    + urlParser.protocol);
            }
        }
        let result = url.replace(/^https?:/, proto);
        if (result.slice(-1) === "/") {
            result = result.slice(0, -1);
=======
        if (url.match(/^https?:\/\//) == null) {
            throw new Error("The url field should use either 'http:' or 'https:'");
>>>>>>> 7a1cf69d
        }
        return url.replace(/^http(.*?)\/?$/, "ws$1");
    }

    /**
     * @see README#Message classes
     */
    static register() {
        registerMessage("ServerIdentity", ServerIdentity, ServiceIdentity);
    }

    /**
     * Checks wether the address given as parameter has the right format.
     * @param address the address to check
     * @returns true if and only if the address has the right format
     */
    static isValidAddress(address: string): boolean {
        if (address.startsWith(BASE_URL_TLS)) {
            const [, ...array] = address.replace(BASE_URL_TLS, "").split(URL_PORT_SPLITTER);

            if (array.length === 1) {
                const port = parseInt(array[0], 10);

                // Port equal to PORT_MAX is not allowed since the port will be
                // increased by one for the websocket urlRegistered.
                return PORT_MIN <= port && port < PORT_MAX;
            }
        }
        return false;
    }

    /**
     * Converts a TLS URL to a Wesocket URL and builds a complete URL with the path given as parameter.
     * @param address   the server identity to take the urlRegistered from
     * @param path      the path after the base urlRegistered
     * @returns a websocket address
     */
    static addressToWebsocket(address: string, path: string = ""): string {
        const [ip, portStr] = address.replace(BASE_URL_TLS, "").split(URL_PORT_SPLITTER);
        const port = parseInt(portStr, 10) + 1;

        return BASE_URL_WS + ip + URL_PORT_SPLITTER + port + path;
    }
    readonly public: Buffer;
    readonly id: Buffer;
    readonly address: string;
    readonly description: string;
    readonly serviceIdentities: ServiceIdentity[];
    readonly url: string;
    private _point: Point;

    constructor(properties?: Properties<ServerIdentity>) {
        super(properties);

        if (!properties) {
            return;
        }

        if (!properties.id) {
            const hex = this.getPublic().toString();
            this.id = Buffer.from(new UUID(5, "ns:URL", `https://dedis.epfl.ch/id/${hex}`).export());
        }
    }

    /**
     * Get the public key of the server as a Point
     * @returns the point
     */
    getPublic(): Point {
        if (!this._point) {
            // cache the point to avoid multiple unmarshaling
            this._point = PointFactory.fromProto(this.public);
        }

        return this._point.clone();
    }

    /**
     * Returns websocket version of this.url if set, otherwise converts the server
     * address to match the websocket format.
     * @returns the websocket address
     */
    getWebSocketAddress(): string {
        if (this.url) {
            return ServerIdentity.urlToWebsocket(this.url);
        } else {
            return ServerIdentity.addressToWebsocket(this.address);
        }
    }
}

/**
 * Identity of a service for a specific conode. Some services have their own
 * key pair and don't the default one.
 */
export class ServiceIdentity extends Message<ServiceIdentity> {

    /**
     * @see README#Message classes
     */
    static register() {
        registerMessage("ServiceIdentity", ServiceIdentity);
    }
    readonly name: string;
    readonly suite: string;
    readonly public: Buffer;
    private _point: Point;

    constructor(properties: Properties<ServiceIdentity>) {
        super(properties);

        this.public = Buffer.from(this.public || EMPTY_BUFFER);
    }

    /**
     * Get the public key as a Kyber point
     *
     * @returns the public key
     */
    getPublic(): Point {
        if (!this._point) {
            this._point = PointFactory.fromProto(this.public);
        }

        return this._point;
    }
}

Roster.register();
ServerIdentity.register();
ServiceIdentity.register();<|MERGE_RESOLUTION|>--- conflicted
+++ resolved
@@ -172,30 +172,8 @@
      * @returns a websocket url
      */
     static urlToWebsocket(url: string): string {
-<<<<<<< HEAD
-        const urlParser = new URL(url);
-        let proto = "";
-        switch (urlParser.protocol) {
-            case "http:": {
-                proto = "ws:";
-                break;
-            }
-            case "https:": {
-                proto = "wss:";
-                break;
-            }
-            default : {
-                throw new Error("The url field should use either 'http:' or 'https:', but we found "
-                    + urlParser.protocol);
-            }
-        }
-        let result = url.replace(/^https?:/, proto);
-        if (result.slice(-1) === "/") {
-            result = result.slice(0, -1);
-=======
         if (url.match(/^https?:\/\//) == null) {
             throw new Error("The url field should use either 'http:' or 'https:'");
->>>>>>> 7a1cf69d
         }
         return url.replace(/^http(.*?)\/?$/, "ws$1");
     }
